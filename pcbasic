#!/usr/bin/env python2

"""
PC-BASIC - GW-BASIC/BASICA/Cartridge BASIC compatible interpreter

(c) 2013, 2014, 2015 Rob Hagemans
This file is released under the GNU GPL version 3.
"""

import os
import sys
import shutil
import logging
<<<<<<< HEAD
try:
    from cStringIO import StringIO
except ImportError:
    from StringIO import StringIO
=======
import traceback
>>>>>>> 1902ab2c

import plat
import ansipipe
import printer

# declare to avoid pylint errors
config = None

def main():
    """ Initialise and do requested operations. """
    # make imported modules available in main module
    global config
    try:
        import config
        if plat.system == 'Android':
            # resume from existing directory (or clear it if we're not resuming)
            if not config.options['resume'] and os.path.exists(plat.temp_dir):
                shutil.rmtree(plat.temp_dir)
            if not os.path.exists(plat.temp_dir):
                os.mkdir(plat.temp_dir)
        # set up the logging system
        prepare_logging()
        if config.options['version']:
            # in version mode, print version and exit
            sys.stdout.write(plat.version + '\n')
            if config.options['debug']:
                debug_details()
        elif config.options['help']:
            # in help mode, print usage and exit
            with open(os.path.join(plat.info_dir, 'USAGE')) as f:
                for line in f:
                    sys.stdout.write(line)
        elif config.options['convert']:
            # in converter mode, convert and exit
            convert()
        else:
            # otherwise, go into BASIC
            start_basic()
    finally:
        try:
            printer.wait()
            # clean up our temp dir if we made one
            if plat.temp_dir and plat.system != 'Android':
                shutil.rmtree(plat.temp_dir)
        except NameError:
            pass

def prepare_logging():
    """ Set up the logging system. """
    logfile = config.options['logfile']
    if config.options['version'] or config.options['help']:
        formatstr = '%(message)s'
        loglevel = logging.INFO
    else:
        # logging setup before we import modules and may need to log errors
        formatstr = '%(levelname)s: %(message)s'
        if config.options['debug']:
            loglevel = logging.DEBUG
        else:
            loglevel = logging.INFO
    logging.basicConfig(format=formatstr, level=loglevel, filename=logfile)

def convert():
    """ Perform file format conversion. """
    import program
    import disk
    import error
    # set conversion output
    # first arg, if given, is mode; second arg, if given, is outfile
    mode = config.options['convert']
    infile = (config.options[0] or
              config.options['run'] or config.options['load'])
    outfile = config.options[1]
    # keep uppercase first letter
    mode = mode[0].upper() if mode else 'A'
    # load & save in different format
    try:
        prog_infile = None
        if infile:
            prog_infile = open_native_or_dos_filename(infile)
        elif plat.has_stdin:
            # use StringIO buffer for seekability
            in_buffer = StringIO(sys.stdin.read())
            prog_infile = disk.open_diskfile(in_buffer, filetype='ABP', mode='I')
        if prog_infile:
            with prog_infile:
                program.load(prog_infile)
        prog_outfile = None
        if outfile:
            # on save from command-line, use exact file name
            prog_outfile = disk.open_diskfile(open(outfile, 'wb'), filetype=mode, mode='O')
        elif plat.has_stdout:
            prog_outfile = disk.open_diskfile(sys.stdout, filetype=mode, mode='O')
        if prog_outfile:
            with prog_outfile:
                program.save(prog_outfile)
    except error.RunError as e:
        logging.error(error.get_message(e.err))
    except EnvironmentError as e:
        logging.error(str(e))

def start_basic():
    """ Load & run programs and commands and hand over to interactive mode. """
    import program
    import run
    import error
    import state
    import devices
    import disk
    import cassette
    import reset
    do_reset = False
    backend, console = None, None
    try:
        # resume from saved emulator state if requested and available
        resume = config.options['resume'] and state.load()
        # choose the video and sound backends
        backend, console = prepare_console()
        # greet, load and run only if not resuming
        if resume:
            # suppress double prompt
            if not state.basic_state.execute_mode:
                state.basic_state.prompt = False
            run.start('', False, config.options['quit'])
        else:
            # load/run program
            config.options['run'] = config.options[0] or config.options['run']
            prog = config.options['run'] or config.options['load']
            if prog:
                # on load, accept capitalised versions and default extension
                with open_native_or_dos_filename(prog) as progfile:
                    program.load(progfile)
                reset.clear()
            print_greeting(console)
            # start the interpreter (and get out if we ran with -q)
            run.start(config.options['exec'], config.options['run'],
                      config.options['quit'])
    except error.RunError as e:
        msg = error.get_message(e.err)
        if console and config.options['wait']:
            console.write_error_message(msg, None)
        if backend and backend.video:
            # close terminal to avoid garbled error message
            backend.video.close()
            backend.video = None
        logging.error(msg)
    except error.Exit:
        pass
    except error.Reset:
        do_reset = True
    except KeyboardInterrupt:
        if config.options['debug']:
            raise
    except Exception as e:
        logging.error("Unhandled exception\n%s", traceback.format_exc())
    finally:
        try:
            # fix the terminal on exit (important for ANSI terminals)
            # and save display interface state into screen state
            state.console_state.screen.close()
        except (NameError, AttributeError) as e:
            logging.debug('Error on closing screen: %s', e)
        # delete state if resetting
        if do_reset:
            state.delete()
            if plat.system == 'Android':
                shutil.rmtree(plat.temp_dir)
        else:
            state.save()
        try:
            # close files if we opened any
<<<<<<< HEAD
            devices.close_files()
        except (NameError, AttributeError) as e:
            logging.debug('Error on closing files: %s', e)
        try:
            devices.close_devices()
        except (NameError, AttributeError) as e:
            logging.debug('Error on closing devices: %s', e)

=======
            iolayer.close_all()
            iolayer.close_devices()
        except (NameError, AttributeError):
            pass    
        try:
            sound.audio.close()
        except (NameError, AttributeError):
            pass    
            
>>>>>>> 1902ab2c
def prepare_console():
    """ Initialise backend and console. """
    import state
    import backend
    import sound
    # load backend modules
    # this can't be done in backend.py as it would create circular dependency
    import console
    import error
    import fp
    # we need this prepared for input to work,
    # even if we don't use any function from it
    import redirect
    # hack: mark modules for inclusion by pyinstaller
    # see https://groups.google.com/forum/#!topic/pyinstaller/S8QgHXiGJ_A
    if False:
        import video_none
        import video_curses
        import video_ansi
        import video_cli
        import video_pygame
        import audio_none
        import audio_beep
        import audio_pygame
    backends = {
        'none': ('video_none', 'audio_none'),
        'cli': ('video_cli', 'audio_beep'),
        'text': ('video_curses', 'audio_beep'),
        'ansi': ('video_ansi', 'audio_beep'),
        'graphical': ('video_pygame', 'audio_pygame'),
        }
    if not config.options['interface']:
        config.options['interface'] = 'graphical'
    # select interface
    video_name, audio_name = backends[config.options['interface']]
    # initialise video backend before console
    while True:
        try:
            video = __import__(video_name)
        except ImportError:
            video = None
        if not video:
            if not video_name or video_name == 'video_none':
                logging.error('Failed to initialise interface.')
                raise error.Exit()
            logging.error('Could not load module %s.', video_name)
            video_name = 'video_none'
            continue
        if backend.init_video(video):
            break
        else:
            video_name = video.fallback
            if video:
                video.close()
            if video_name:
                logging.info('Falling back to %s interface.', video_name)
    if config.options['nosound']:
        sound.audio = __import__('audio_none')
    else:
        sound.audio = __import__(audio_name)
    if not sound.init():
        sound.audio = __import__('audio_none')
        logging.warning('Failed to initialise sound. Sound will be disabled.')
    if not state.loaded:
        console.init_mode()
    # set the output for maths error messages
    fp.init(error_stream=console)
    return backend, console

def print_greeting(console):
    """ Print the greeting and the KEY row if we're not running a program. """
    import var
    greeting = (
        'PC-BASIC 3.23%s\r'
        '(C) Copyright 2013--2015 Rob Hagemans.\r'
        '%d Bytes free')
    # following GW, don't write greeting for redirected input
    # or command-line filter run
    if (not config.options['run'] and not config.options['exec'] and
             not config.options['input'] and not config.options[0] and
             not config.options['interface'] == 'none'):
        debugstr = ' [DEBUG mode]' if config.options['debug'] else ''
        console.write_line(greeting % (debugstr, var.fre()))
        console.show_keys(True)

def open_native_or_dos_filename(infile):
    """ If the specified file exists, open it; if not, try as DOS file name. """
    import devices
    import disk
    import cassette
    import error
    try:
        # first try exact file name
        return disk.open_diskfile(open(os.path.expandvars(os.path.expanduser(infile)), 'r'), filetype='BPA', mode='I')
    except EnvironmentError as e:
        # otherwise, accept capitalised versions and default extension
        return devices.open_file(0, infile, filetype='BPA', mode='I')

def debug_details():
    logging.info('os: %s', plat.system)
    # try numpy before pygame to avoid strange ImportError on FreeBSD
    modules = ('numpy', 'pygame', 'curses', 'pexpect', 'serial')
    for module in modules:
        try:
            __import__(module)
            sys.stdout.write("%s: available\n" % module)
        except ImportError:
            sys.stdout.write("%s: not available\n" % module)

if __name__ == "__main__":
    main()<|MERGE_RESOLUTION|>--- conflicted
+++ resolved
@@ -11,14 +11,11 @@
 import sys
 import shutil
 import logging
-<<<<<<< HEAD
 try:
     from cStringIO import StringIO
 except ImportError:
     from StringIO import StringIO
-=======
 import traceback
->>>>>>> 1902ab2c
 
 import plat
 import ansipipe
@@ -190,7 +187,6 @@
             state.save()
         try:
             # close files if we opened any
-<<<<<<< HEAD
             devices.close_files()
         except (NameError, AttributeError) as e:
             logging.debug('Error on closing files: %s', e)
@@ -198,18 +194,11 @@
             devices.close_devices()
         except (NameError, AttributeError) as e:
             logging.debug('Error on closing devices: %s', e)
-
-=======
-            iolayer.close_all()
-            iolayer.close_devices()
-        except (NameError, AttributeError):
-            pass    
         try:
             sound.audio.close()
         except (NameError, AttributeError):
-            pass    
-            
->>>>>>> 1902ab2c
+            pass
+
 def prepare_console():
     """ Initialise backend and console. """
     import state
