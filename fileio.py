#
# PC-BASIC 3.23 - fileio.py
#
# File I/O operations 
# 
# (c) 2013, 2014 Rob Hagemans 
#
# This file is released under the GNU GPL version 3. 
# please see text file COPYING for licence terms.
#

try:
    from cStringIO import StringIO
except ImportError:
    from StringIO import StringIO
    
import error
import util
import oslayer
import deviceio

# file numbers
files = {}
# fields are preserved on file close, so have a separate store
fields = {}

# maximum file number = maximum number of open files
# in GW, this is a command line option
max_files = 3


def open_file_or_device(number, name, mode='I', access='R', lock='', reclen=128, defext=''):
    if not name or number < 0 or number > max_files:
        # bad file number; also for name='', for some reason
        raise error.RunError(52)
    if number in files:
        # file already open
        raise error.RunError(55)
    name, mode = str(name), mode.upper()
    inst = None
    split_colon = name.upper().split(':')
    if len(split_colon) > 1: # : found
        dev_name = split_colon[0] + ':' 
        try:
            inst = deviceio.device_open(dev_name, number, mode, access, lock, reclen)
        except KeyError:    
            if len(dev_name) > 2:
                # devname could be A:, B:, C:, etc.. but anything longer is an error (bad file number, for some reason).
                raise error.RunError(52)   
    if not inst:
        # translate the file name to something DOS-ish is necessary
        if mode in ('I', 'L', 'R'):
            name = oslayer.dospath_read(name, defext, 53)
        else:
            name = oslayer.dospath_write(name, defext, 76)
        if mode in ('O', 'A'):
            # don't open output or append files more than once
            check_file_not_open(name)
        # obtain a lock
        request_lock(name, lock, access)
        # open the file
        fhandle = oslayer.safe_open(name, mode, access)
        # apply the BASIC file wrapper
        if mode in ('S', 'L'): # save, load
            inst = BaseFile(fhandle, name, number, mode, access, lock)
        elif mode in ('I', 'O', 'A'):
            inst = TextFile(fhandle, name, number, mode, access, lock)
        else:
            inst = RandomFile(fhandle, name, number, mode, access, lock, reclen)
    return inst    
    
def get_file(num, mode='IOAR'):
    try:
        the_file = files[num]
    except KeyError:
        # bad file number
        raise error.RunError(52)
    if the_file.mode.upper() not in mode:
        raise error.RunError(54)    
    return the_file    
     
def check_file_not_open(name):
    for f in files:
        if name == files[f].name:
            raise error.RunError(55)

def find_files_by_name(name):
    return [files[f] for f in files if files[f].name == name]
      
def close_all():
    for f in list(files):
        if f > 0:
            files[f].close()

def lock_records(nr, start, stop):
    thefile = get_file(nr)
    if thefile.name in deviceio.devices:
        # permission denied
        raise error.RunError(70)
    lock_list = set()
    for f in find_files_by_name(thefile.name):
        lock_list |= f.lock_list
    if isinstance(thefile, TextFile):
        bstart, bstop = 0, -1
        if lock_list:
            raise error.RunError(70)    
    else:
        bstart, bstop = (start-1) * thefile.reclen, stop*thefile.reclen - 1
        for start_1, stop_1 in lock_list:
            if stop_1 == -1 or (bstart >= start_1 and bstart <= stop_1) or (bstop >= start_1 and bstop <= stop_1):
                raise error.RunError(70)
    thefile.lock_list.add((bstart, bstop))

def unlock_records(nr, start, stop):    
    thefile = get_file(nr)
    if thefile.name in deviceio.devices:
        # permission denied
        raise error.RunError(70)
    if isinstance(thefile, TextFile):
        bstart, bstop = 0, -1
    else:
        bstart, bstop = (start-1) * thefile.reclen, stop*thefile.reclen - 1
    # permission denied if the exact record range wasn't given before
    try:
        thefile.lock_list.remove((bstart, bstop))
    except KeyError:
        raise error.RunError(70)
    
def request_lock(name, lock, access):
    same_files = find_files_by_name(name)
    if not lock: # default mode; don't accept default mode if SHARED/LOCK present
        for f in same_files:
            if f.lock:
                raise error.RunError(70)    
    elif lock == 'RW':  # LOCK READ WRITE
        raise error.RunError(70)    
    elif lock == 'S':   # SHARED
        for f in same_files:
            if not f.lock:
                raise error.RunError(70)       
    else:               # LOCK READ or LOCK WRITE
        for f in same_files:
            if f.access == lock or lock == 'RW':
                raise error.RunError(70)


#################################################################################


class BaseFile(object):
    def __init__(self, fhandle, name='', number=0, mode='A', access='RW', lock=''):
        # width=255 means line wrap
        self.fhandle = fhandle
        self.name = name
        self.number = number
        self.mode = mode.upper()
        self.access = access
        self.lock = lock
        self.lock_list = set()    
        if number != 0:
            files[number] = self
    
    # set_width
    # width
    # col
    # lof
    # loc
    # eof

    def close(self):
        try:
            self.fhandle.flush()
        except IOError:
            # ignore errors on flushing
            pass    
        # don't close the handle - for devices
        if self.number != 0:
            del files[self.number]
    
    def read_chars(self, num):
        return list(self.fhandle.read(num)) 
        
    def read(self, num):
        return ''.join(self.read_chars(num))
    
    def read_line(self):
        out = bytearray('')
        while True:
            c = self.read(1)
            if c == '\r':
                break
            out += c
        return out            
            
    def peek_char(self):
        s = self.fhandle.read(1)
        self.fhandle.seek(-len(s), 1)
        return s
    
    def tell(self):
        return self.fhandle.tell()
        
    def seek(self, num, from_where=0):    
        self.fhandle.seek(num, from_where)
    
    def write(self, s):
        self.fhandle.write(str(s))
    
    def write_line(self, s=''):
        self.write(str(s) + '\r\n')    

    def end_of_file(self):
        return self.peek_char() == ''
        
    def flush(self):
        self.fhandle.flush()

    def truncate(self):
        self.fhandle.truncate()

class TextFile(BaseFile):
    def __init__(self, fhandle, name='', number=0, mode='A', access='RW', lock=''):
        BaseFile.__init__(self, fhandle, name, number, mode, access, lock)
        if self.mode in ('I', 'O', 'R', 'S', 'L'):
            self.fhandle.seek(0)
        else:
            self.fhandle.seek(0, 2)
        # width=255 means line wrap
        self.width = 255
        self.col = 1
    
    def close(self):
        if self.mode in ('O', 'A', 'S'):
            # write EOF char
            self.fhandle.write('\x1a')
        BaseFile.close(self)
        self.fhandle.close()
        
    # read line    
    def read_line(self):
        if self.end_of_file():
            # input past end
            raise error.RunError(62)
        # readline breaks line on LF, we can only break on CR or CRLF
        s = ''
        while True:
            c = self.fhandle.read(1)
            if c in ('', '\x1a'):
                break
            elif c == '\n':
                s += c
                # special: allow LFCR (!) to pass
                if self.peek_char() == '\r':
                    self.fhandle.read(1)
                    s += '\r'
            elif c == '\r':
                # check for CR/LF
                if self.peek_char() == '\n':
                    self.fhandle.read(1)
                break
            else:        
                s += c    
        return s

    def read_chars(self, num):
        s = []
        for _ in range(num):
            c = self.fhandle.read(1)
            # check for \x1A (EOF char - this will actually stop further reading (that's true in files but not devices)
            if c in ('\x1a', ''):
                # input past end
                raise error.RunError(62)
            s.append(c)
        return s 
        
    # write one or more chars
    def write(self, s):
        for c in str(s):
            if self.col >= self.width and self.width != 255:  # width 255 means wrapping enabled
                self.fhandle.write('\r\n')
                self.flush()
                self.col = 1
            if c in ('\n', '\r'): # don't replace with CRLF when writing to files
                self.fhandle.write(c)
                self.flush()
                self.col = 1
            elif c == '\b':   # BACKSPACE
                if self.col > 1:
                    self.col -= 1
                    self.seek(-1, 1)
                    self.truncate()  
            else:    
                self.fhandle.write(c)
                # nonprinting characters including tabs are not counted for WIDTH
                # for lpt1 and files , nonprinting chars are not counted in LPOS; but chr$(8) will take a byte out of the buffer
                if ord(c) >= 32:
                    self.col += 1

    def set_width(self, new_width=255):
        self.width = new_width
    
    # for internal use    
    def end_of_file(self):
        return (util.peek(self.fhandle) in ('', '\x1a'))
    
    def eof(self):
        # for EOF(i)
        if self.mode in ('A', 'O'):
            return False
        return (util.peek(self.fhandle) in ('', '\x1a'))
    
    def loc(self):
        # for LOC(i)
        if self.mode == 'I':
            return max(1, (127+self.fhandle.tell())/128)
        return self.fhandle.tell()/128

    def lof(self):
        current = self.fhandle.tell()
        self.fhandle.seek(0, 2)
        lof = self.fhandle.tell()
        self.fhandle.seek(current)
        return lof


class RandomBase(BaseFile):
    # FIELD overflow
    overflow_error = 50
<<<<<<< HEAD

=======
>>>>>>> 9a023286
    def __init__(self, fhandle, name, number, mode, access, lock, reclen=128):
        BaseFile.__init__(self, fhandle, name, number, mode, access, lock)
        self.reclen = reclen
        # replace with empty field if already exists    
        try:
            self.field = fields[self.number]
        except KeyError:
            self.field = bytearray()
            fields[self.number] = self.field
        self.field[:] = bytearray('\x00')*reclen
        # open a pseudo text file over the buffer stream
        # to make WRITE# etc possible
        # all text-file operations on a RANDOM file number actually work on the FIELD buffer
        self.field_text_file = TextFile(ByteStream(self.field))
        self.field_text_file.col = 1
        # width=255 means line wrap
        self.field_text_file.width = 255
    
    # read line (from field buffer)    
    def read_line(self):
        # FIELD overflow happens if last byte in record is actually read
        if self.field_text_file.fhandle.tell() >= self.reclen-1:
            raise error.RunError(self.overflow_error) # FIELD overflow
        return self.field_text_file.read_line()
        
    def read_chars(self, num):
        if self.field_text_file.fhandle.tell() + num > self.reclen-1:
            raise error.RunError(self.overflow_error) # FIELD overflow
        return self.field_text_file.read_chars(num)
    
    # write one or more chars to field buffer
    def write(self, s):
        ins = StringIO(s)
        while self.field_text_file.fhandle.tell() < self.reclen:
            self.field_text_file.write(ins.read(1))
        if ins.tell() < len(s):
            raise error.RunError(self.overflow_error) 
    
    def peek_char(self):
        return self.field_text_file.peek_char()
    
    def seek(self, n, from_where):
        return self.field_text_file.seek(n, from_where)
        
    def truncate(self):
    # this is only used when writing chr$(8), not sure how to implement for random files
        pass
        
    @property
    def col(self):
        return self.field_text_file.col
    
    @property
    def width(self):
        return self.field_text_file.width
    
    def set_width(self, new_width=255):
        self.field_text_file.width = new_width

        
class RandomFile(RandomBase):
<<<<<<< HEAD
    
=======
>>>>>>> 9a023286
    def __init__(self, fhandle, name, number, mode, access, lock, reclen=128):
        RandomBase.__init__(self, fhandle, name, number, mode, access, lock, reclen)
        # position at start of file
        self.recpos = 0
        self.fhandle.seek(0)
    
    def close(self):
        RandomBase.close(self)
        self.fhandle.close()
        
    # read record    
    def read_field(self, dummy=None):
        if self.eof():
            self.field[:] = '\x00'*self.reclen
        else:
            self.field[:] = self.fhandle.read(self.reclen)
        self.field_text_file.seek(0)    
        self.recpos += 1
        
    # write record
    def write_field(self, dummy=None):
        current_length = self.lof()
        if self.recpos > current_length:
            self.fhandle.seek(0, 2)
            numrecs = self.recpos-current_length
            self.fhandle.write('\x00'*numrecs*self.reclen)
        self.fhandle.write(self.field)
        self.recpos += 1
        
    def set_pos(self, newpos):
        # first record is newpos number 1
        self.fhandle.seek((newpos-1)*self.reclen)
        self.recpos = newpos - 1

    def loc(self):
        # for LOC(i)
        # returns number of record we're just past
        return self.recpos
        
    def eof(self):
        # for EOF(i)
        return self.recpos*self.reclen > self.lof()
            
    def lof(self):
        current = self.fhandle.tell()
        self.fhandle.seek(0, 2)
        lof = self.fhandle.tell()
        self.fhandle.seek(current)
        return lof

#################################################################################

'''ByteStream is a StringIO-like wrapper for bytearray '''        
class ByteStream(object):
    def __init__(self, contents=''):       
        self.setvalue(contents)

    '''assign a bytearray s, move location to 0. this does not create a copy, changes affect the original bytearray'''
    def setvalue(self, contents=''):
        self._contents = contents
        self._loc = 0
    
    '''retrieve the bytearray. changes will affect the bytestream.'''
    def getvalue(self):
        return self._contents
        
    '''get the current location'''    
    def tell(self):
        return self._loc
        
    '''moves loc by n bytes from start(w=0), current(w=1) or end(w=2)'''    
    def seek(self, n_bytes, from_where=0):
        if from_where == 0:
            self._loc = n_bytes
        elif from_where == 1:
            self._loc += n_bytes
        elif from_where == 2:
            self._loc = len(self._contents)-n_bytes        
        if self._loc < 0:
            self._loc = 0
        elif self._loc > len(self._contents):
            self._loc = len(self._contents)    
    
    '''get an n-length string and move the location n forward. if loc>len, returns empty'''
    def read(self, n_bytes=None):
        if n_bytes==None:
            n_bytes = len(self._contents) - self._loc
        if self._loc >= len(self._contents):
            self._loc = len(self._contents)
            return ''
        peeked = self._contents[self._loc:self._loc+n_bytes]
        self._loc += len(peeked)   
        return peeked
            
    '''writes a str or bytearray or char s to the current location. overwrite, not insert'''    
    def write(self, substr):
        if self._loc >= len(self._contents):
            self._contents += substr
            self._loc = len(self._contents)    
        else:    
            self._contents[self._loc:self._loc+len(substr)] = substr
            self._loc += len(substr)

    '''clips off the bytearray after position n'''
    def truncate(self, n=None):
        if n==None:
            n=self._loc
        self._contents = self._contents[:n]
        if self._loc >= len(self._contents):
            self._loc = len(self._contents)

    def close(self):
        pass            
<|MERGE_RESOLUTION|>--- conflicted
+++ resolved
@@ -324,12 +324,6 @@
 
 
 class RandomBase(BaseFile):
-    # FIELD overflow
-    overflow_error = 50
-<<<<<<< HEAD
-
-=======
->>>>>>> 9a023286
     def __init__(self, fhandle, name, number, mode, access, lock, reclen=128):
         BaseFile.__init__(self, fhandle, name, number, mode, access, lock)
         self.reclen = reclen
@@ -391,10 +385,9 @@
 
         
 class RandomFile(RandomBase):
-<<<<<<< HEAD
-    
-=======
->>>>>>> 9a023286
+    # FIELD overflow
+    overflow_error = 50
+
     def __init__(self, fhandle, name, number, mode, access, lock, reclen=128):
         RandomBase.__init__(self, fhandle, name, number, mode, access, lock, reclen)
         # position at start of file
